--- conflicted
+++ resolved
@@ -1,52 +1,11 @@
 {# templates/simulation/partials/tools/sidebar_wrapper.html #}
 {% load core_tags %}
 <!-- Simulation Tool: {{ tool.name }} -->
-<<<<<<< HEAD
 {% include 'simulation/partials/tools/_panel.html' with
     tool=tool
     simulation=simulation
     simulation_locked=simulation_locked
     feedback_continuation=feedback_continuation %}
-=======
-<div class="tool-panel" x-data="toolPanelState('{{ tool.name|lower }}', {{ simulation.id }})">
-    <div id="{{ tool.name|lower }}-tool-header"
-         class="tool-header px-4"
-         @click="toggle()"
-         @keydown.enter.prevent="toggle()"
-         @keydown.space.prevent="toggle()"
-         role="button"
-         tabindex="0"
-         :aria-expanded="isOpen"
-         :aria-controls="panelId">
-        <h3 class="medium">
-            <span class="iconify" data-icon="material-symbols:menu-open-rounded" data-inline="true"></span>
-            {{ tool.display_name }}
-        </h3>
-
-    {% if tool.name|lower == "simulation_feedback" %}
-    <form method="POST"
-          action="{% url 'chatlab:run_simulation' simulation.id %}?feedback_continue_conversation=true"
-            x-show="
-              {{ simulation_locked|default_if_none:False|yesno:'true,false' }}
-              && !{{ feedback_continuation|default_if_none:False|yesno:'true,false' }}
-            "
-            {% include 'partials/forms/_csrf_form.html' with hx_headers=True %}
-      >
-        <button type="submit" class="btn xs accent" style="font-size: 80%">
-            Continue conversation with Stitch
-        </button>
-    </form>
-    {% endif %}
-
-        <button type="button"
-                @click.stop="toggle()"
-                class="btn pri sm hide-small my-4"
-                :aria-expanded="isOpen"
-                :aria-controls="panelId"
-                x-text="isOpen ? 'Hide' : 'Show'">
-        </button>
-    </div>
->>>>>>> 19dd068a
 
     <div id="{{ tool.name|lower }}_tool"
          data-checksum="{{ tool.checksum }}"
@@ -58,14 +17,13 @@
          x-transition:leave-start="opacity-100 translate-y-0"
          x-transition:leave-end="opacity-0 -translate-y-2">
 
-        {% with custom_partial='simulation/partials/tools/_'|add:tool.name|add:'.html' %}
-            {% if custom_partial|template_exists %}
-                {% include custom_partial with tool=tool %}
-            {% elif tool.is_generic %}
-                {% include 'simulation/partials/tools/_generic.html' with tool=tool %}
-            {% else %}
-                {% include 'simulation/partials/tools/_fallback.html' with tool=tool %}
-            {% endif %}
-        {% endwith %}
-    </div>
+    {% with custom_partial='simulation/partials/tools/_'|add:tool.name|add:'.html' %}
+        {% if custom_partial|template_exists %}
+            {% include custom_partial with tool=tool %}
+        {% elif tool.is_generic %}
+            {% include 'simulation/partials/tools/_generic.html' with tool=tool %}
+        {% else %}
+            {% include 'simulation/partials/tools/_fallback.html' with tool=tool %}
+        {% endif %}
+    {% endwith %}
 </div>