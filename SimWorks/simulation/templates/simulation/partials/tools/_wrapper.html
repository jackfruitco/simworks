{# templates/simulation/partials/tools/sidebar_wrapper.html #}
{% load core_tags %}
<!-- Simulation Tool: {{ tool.name }} -->
<div class="tool-panel" x-data="toolPanelState('{{ tool.name|lower }}', {{ simulation.id }})">
    <div id="{{ tool.name|lower }}-tool-header"
         class="tool-header px-4"
         @click="toggle()"
         @keydown.enter.prevent="toggle()"
         @keydown.space.prevent="toggle()"
         role="button"
         tabindex="0"
         :aria-expanded="isOpen"
         :aria-controls="panelId">
        <h3 class="medium">
            <span class="iconify" data-icon="material-symbols:menu-open-rounded" data-inline="true"></span>
            {{ tool.display_name }}
        </h3>

<<<<<<< HEAD
    {% if tool.name|lower == "simulation_feedback" %}
    <form method="POST"
          action="{% url 'chatlab:run_simulation' simulation.id %}?feedback_continue_conversation=true"
            x-show="
              {{ simulation_locked|default_if_none:False|yesno:'true,false' }}
              && !{{ feedback_continuation|default_if_none:False|yesno:'true,false' }}
            "
            {% include 'partials/forms/_csrf_form.html' with hx_headers=True %}
      >
        <button type="submit" class="btn xs accent" style="font-size: 80%">
            Continue conversation with Stitch
        </button>
    </form>
    {% endif %}
=======
        {% if tool.name|lower == "simulation_feedback" %}
        <form method="POST"
              action="{% url 'chatlab:run_simulation' simulation.id %}?feedback_continue_conversation=true"
              @click.stop
              x-show="
                {{ simulation_locked|default_if_none:False|yesno:'true,false' }}
                && !{{ feedback_continuation|default_if_none:False|yesno:'true,false' }}
              ">
            {% csrf_token %}
            <button type="submit" class="btn xs accent" style="font-size: 80%">
                Continue conversation with Stitch
            </button>
        </form>
        {% endif %}
>>>>>>> 7abfc3ee

        <button type="button"
                @click.stop="toggle()"
                class="btn pri sm hide-small my-4"
                :aria-expanded="isOpen"
                :aria-controls="panelId"
                x-text="isOpen ? 'Hide' : 'Show'">
        </button>
    </div>

    <div id="{{ tool.name|lower }}_tool"
         data-checksum="{{ tool.checksum }}"
         x-show="isOpen"
         x-transition:enter="transition ease-out duration-300"
         x-transition:enter-start="opacity-0 -translate-y-2"
         x-transition:enter-end="opacity-100 translate-y-0"
         x-transition:leave="transition ease-in duration-200"
         x-transition:leave-start="opacity-100 translate-y-0"
         x-transition:leave-end="opacity-0 -translate-y-2">

        {% with custom_partial='simulation/partials/tools/_'|add:tool.name|add:'.html' %}
            {% if custom_partial|template_exists %}
                {% include custom_partial with tool=tool %}
            {% elif tool.is_generic %}
                {% include 'simulation/partials/tools/_generic.html' with tool=tool %}
            {% else %}
                {% include 'simulation/partials/tools/_fallback.html' with tool=tool %}
            {% endif %}
        {% endwith %}
    </div>
</div><|MERGE_RESOLUTION|>--- conflicted
+++ resolved
@@ -16,7 +16,6 @@
             {{ tool.display_name }}
         </h3>
 
-<<<<<<< HEAD
     {% if tool.name|lower == "simulation_feedback" %}
     <form method="POST"
           action="{% url 'chatlab:run_simulation' simulation.id %}?feedback_continue_conversation=true"
@@ -31,22 +30,6 @@
         </button>
     </form>
     {% endif %}
-=======
-        {% if tool.name|lower == "simulation_feedback" %}
-        <form method="POST"
-              action="{% url 'chatlab:run_simulation' simulation.id %}?feedback_continue_conversation=true"
-              @click.stop
-              x-show="
-                {{ simulation_locked|default_if_none:False|yesno:'true,false' }}
-                && !{{ feedback_continuation|default_if_none:False|yesno:'true,false' }}
-              ">
-            {% csrf_token %}
-            <button type="submit" class="btn xs accent" style="font-size: 80%">
-                Continue conversation with Stitch
-            </button>
-        </form>
-        {% endif %}
->>>>>>> 7abfc3ee
 
         <button type="button"
                 @click.stop="toggle()"
