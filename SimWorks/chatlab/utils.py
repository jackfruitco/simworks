--- conflicted
+++ resolved
@@ -47,18 +47,10 @@
     logger.debug(f"chatlab session #{session.id} linked simulation #{simulation.id}")
 
     from .orca.services import GenerateInitialResponse
-<<<<<<< HEAD
-    await GenerateInitialResponse.task.aenqueue(
-        ctx={
-            "simulation_id": simulation.id,
-            "user_id": user.id
-        },
-=======
     await get_current_app().services.aschedule(
         GenerateInitialResponse,
         simulation_id=simulation.id,
         user_id=user.id,
->>>>>>> 8775d056
     )
 
     return simulation
