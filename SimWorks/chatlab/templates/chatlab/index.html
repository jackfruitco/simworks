--- conflicted
+++ resolved
@@ -3,70 +3,7 @@
 
 {% block content %}
 <section id="content" class="mx-16">
-<<<<<<< HEAD
     {% include 'partials/_page_header.html' with title="Welcome to ChatLab" actions_partial='chatlab/partials/_start_simulation_header_actions.html' %}
-=======
-    <header class="page-header">
-        <h1>Welcome to ChatLab</h1>
-        {% if user.is_authenticated %}
-            <form method="get" action="{% url 'chatlab:create_simulation' %}" class="start-form">
-                <div
-                    class="dropdown-wrapper"
-                    x-data="modifierSelector()"
-                    x-init="init()"
-                    x-id="['modifier-tray']"
-                    @click.away="closeTray()"
-                    @keydown.escape.window="closeTray()"
-                >
-                    <div class="button-group">
-                        <button type="submit" class="btn pri sm">Begin New Simulation</button>
-                        <button
-                            type="button"
-                            class="btn sm"
-                            @click="toggleTray()"
-                            :aria-expanded="modifierTrayOpen.toString()"
-                            :aria-controls="$id('modifier-tray')"
-                        >
-                            ▼
-                        </button>
-                    </div>
-
-                    <div
-                        x-ref="modifierTray"
-                        :id="$id('modifier-tray')"
-                        class="modifier-tray"
-                        x-show="modifierTrayOpen"
-                        x-trap.noscroll="modifierTrayOpen"
-                        x-transition.opacity.scale.origin.top.right
-                        x-cloak
-                        role="group"
-                        tabindex="-1"
-                        @keydown.arrow-down.prevent="focusNext()"
-                        @keydown.arrow-up.prevent="focusPrevious()"
-                        @keydown.home.prevent="focusFirst()"
-                        @keydown.end.prevent="focusLast()"
-                    >
-                        <template x-for="group in modifierGroups" :key="group.group">
-                            <fieldset x-show="group.group !== 'Feedback'" class="modifier-group">
-                                <legend x-text="group.group" class="modifier-legend"></legend>
-                                <template x-for="mod in group.modifiers" :key="mod.key">
-                                    <label class="modifier-option">
-                                        <input type="checkbox" :value="mod.key" x-model="selected">
-                                        <span x-text="mod.description"></span>
-                                    </label>
-                                </template>
-                            </fieldset>
-                        </template>
-                    </div>
-
-                    <template x-for="mod in selected" :key="mod">
-                        <input type="hidden" name="modifier" :value="mod">
-                    </template>
-                </div>
-            </form>
-        {% endif %}
-    </header>
->>>>>>> 7a03d8dc
 
     {% if user.is_authenticated %}
         {% include 'chatlab/partials/simulation_history_base.html' %}
