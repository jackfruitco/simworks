import inspect
import json
import logging
import warnings
from enum import Enum

from asgiref.sync import sync_to_async
from channels.generic.websocket import AsyncWebsocketConsumer
from django.urls import reverse
from django.utils import timezone
from orchestrai import get_current_app

from simulation.models import Simulation
from simulation.utils import get_user_initials
from .models import Message
from .models import RoleChoices

logger = logging.getLogger(__name__)


class ContentMode(str, Enum):
    HTML = "fullHtml"
    RAW = "rawOutput"
    TRIGGER = "trigger"


class ChatConsumer(AsyncWebsocketConsumer):
    def __init__(self, *args, **kwargs):
        super().__init__(*args, **kwargs)
        self.simulation_id = None
        self.room_name = None
        self.room_group_name = None
        self.simulation = None

        self.content_mode = None

    @staticmethod
    def log(func_name, msg="triggered", level=logging.DEBUG) -> None:
        return logger.log(level, f"{func_name}: {msg}")

    async def connect(self) -> None:
        """
        Handle a new WebSocket connection:
        - Join the appropriate simulation room group.
        - Load the simulation object.
        - Notify client of simulation status.
        """
        func_name = inspect.currentframe().f_code.co_name
        ChatConsumer.log(func_name)

        """Connect to room group based on simulation ID."""
        # Get simulation_id from URL parameters, then
        # Retrieve the simulation object
        self.simulation_id = self.scope["url_route"]["kwargs"]["simulation_id"]
        try:
            self.simulation = await sync_to_async(Simulation.objects.get)(
                id=self.simulation_id
            )
        except Simulation.DoesNotExist:
            error_message = f"Simulation with id {self.simulation_id} does not exist."
            ChatConsumer.log(func_name, error_message, level=logging.ERROR)
            logger.exception("Failed to connect: Simulation ID not found")
            await self.accept()  # Accept before sending
            await self.send(
                text_data=json.dumps(
                    {
                        "type": "error",
                        "message": error_message,
                        "redirect": reverse("chatlab:index"),
                    }
                )
            )
            # Socket must be accepted before sending.
            await self.close(code=4004)
            return

        self.room_name = f"simulation_{self.simulation_id}"
        self.room_group_name = self.room_name

        # Join the room group for broadcasting input
        await self.channel_layer.group_add(self.room_group_name, self.channel_name)
        await self.accept()
        ChatConsumer.log(
            func_name=func_name,
            msg=f"User {func_name}ed to room {self.room_group_name} (channel: {self.channel_name})",
        )

        # Check if the simulation is new (i.e., no input already exist), then
        # Send connect an init message, then, if new simulation,
        # Simulate System User typing
        is_new_simulation = not await Message.objects.filter(
            simulation=self.simulation_id
        ).aexists()

        ChatConsumer.log(
            func_name=func_name,
            msg=f"sending connect init message for {'new' if is_new_simulation else 'existing'} simulation (#{self.simulation_id})",
        )

        # Send the client a message with initial setup information
        await self.send(
            text_data=json.dumps(
                {
                    "type": "init_message",
                    "sim_display_name": self.simulation.sim_patient_display_name,
                    "sim_display_initials": self.simulation.sim_patient_initials,
                    "new_simulation": is_new_simulation,
                }
            )
        )

        # Simulate sim patient typing to the client
        if is_new_simulation:
            await self.channel_layer.group_send(
                self.room_group_name,
                {
                    "type": "user_typing",
                    "username": "System",
                    "display_initials": self.simulation.sim_patient_initials,
                },
            )

    async def disconnect(self, close_code: int) -> None:
        """
        Handle WebSocket disconnection and clean up the room group.

        :param close_code: The WebSocket close code
        """
        func_name = inspect.currentframe().f_code.co_name
        ChatConsumer.log(func_name)

        await self.channel_layer.group_discard(self.room_group_name, self.channel_name)
        ChatConsumer.log(
            func_name=func_name,
            msg=f"User {func_name}ed to room {self.room_group_name} (channel: {self.channel_name})",
        )

    async def receive(self, text_data: str = None, bytes_data=None) -> None:
        """
        Handles incoming WebSocket input by parsing the data and routing it to the appropriate
        handler based on the event type.

        This method receives data in either textual or byte format and determines the event type
        represented within the data. Depending on the detected event type, it invokes the corresponding
        handler method to process the event. The method ensures to perform a simulation end check at the
        very beginning to avoid any operations if the simulation has already ended or expired.

        :param text_data: The incoming data in textual format. If provided, it must be a JSON-encoded string.
        :param bytes_data: The incoming data in byte format. This will not be processed in the current implementation.
        :return: None
        """
        func_name = inspect.currentframe().f_code.co_name
        # Parse the incoming data first
        data = json.loads(text_data)
        event_type = data.get("type")
        ChatConsumer.log(func_name, f"{event_type} event received: {data}")

        # Gate by simulation state
        ended = await self.is_simulation_ended(self.simulation)
        if ended:
            # Always allow lightweight client lifecycle and typing signals
            allowed_when_ended = {"client_ready", "typing", "stopped_typing"}
            # Also allow instructor/feedback input to continue after end
            is_feedback_chat = event_type == "chat.message_created" and data.get("feedbackConversation") is True
            if event_type not in allowed_when_ended and not is_feedback_chat:
                ChatConsumer.log(func_name, f"dropping '{event_type}' because simulation has ended", level=logging.INFO)
                return

        event_dispatch = {
            "client_ready": self.handle_client_ready,
            "chat.message_created": self.handle_message,
            "simulation.feedback_created": self.handle_generic_event,
            "typing": self.handle_typing,
            "stopped_typing": self.handle_stopped_typing,
            "simulation.metadata.result_created": self.handle_generic_event,
        }

        handler = event_dispatch.get(event_type)
        if handler:
            await handler(data)
        else:
            warnings.warn(f"Unrecognized event type: {event_type} – {data}")

    async def handle_client_ready(self, data) -> None:
        """
        Handles the "client_ready" event triggered by the WebSocket client.

        This function is responsible for processing the associated data, including
        handling the preferred content mode and sending the first message in the
        simulation to the WebSocket group, along with relevant metadata like sender's
        username, display name, and patient initials.

        :param data: The data associated with the "client_ready" event. It contains the
            configuration and state details needed to process the event.
        :type data: dict

        :return: This function does not return a value. The results of its execution
            are the side effects of interacting with the WebSocket group and sending
            the appropriate message.

        """
        # Set preferred content mode (support both content_mode and contentMode)
        await self.handle_content_mode(data.get("content_mode") or data.get("contentMode"))

    async def _generate_patient_response(self, user_msg: Message) -> None:
        """Generate patient response."""
        from .orca.services import GenerateReplyResponse
<<<<<<< HEAD
        GenerateReplyResponse.task.enqueue(
=======
        await get_current_app().services.aschedule(
            GenerateReplyResponse,
>>>>>>> 8775d056
            simulation_id=self.simulation.pk,
            user_msg_id=user_msg.pk,
        )


    async def _generate_stitch_response(self, user_msg: Message) -> None:
        """Generate a response from Stitch for feedback conversations."""
        raise NotImplementedError
        from .orca.services import GenerateStitchResponse
        GenerateStitchResponse.execute(simulation=self.simulation.pk, user_msg=user_msg)

        return await acall_connector(
            generate_hotwash_response,
            simulation_id=self.simulation.pk,
            user_msg=user_msg,
            enqueue=False
        )

    async def is_simulation_ended(self, simulation: Simulation) -> bool:
        """
        Check whether a simulation has ended either by flag or time limit.

        :param simulation: The simulation object to evaluate
        :return: True if the simulation has ended, False otherwise
        """
        func_name = inspect.currentframe().f_code.co_name
        ChatConsumer.log(func_name)

        if simulation.end_timestamp:
            return True

        if (
                simulation.time_limit
                and (simulation.start_timestamp + simulation.time_limit) < timezone.now()
        ):
            simulation.end_timestamp = timezone.now()
            await sync_to_async(simulation.save)()

            # Send notification to the user
            await self.channel_layer.group_send(
                f"notifications_{self.scope['user'].id}",
                {
                    "type": "send_notification",
                    "notification": f"Simulation #{simulation.id} has ended.",
                    "notification_type": "simulation-ended",
                },
            )
            return True

        return False

    async def handle_message(self, data: dict) -> None:
        """
        Handle incoming user input, save them to DB, and trigger AI response.

        :param data: A dict containing at least 'content' and 'role'
        """
        func_name = inspect.currentframe().f_code.co_name
        ChatConsumer.log(func_name)

        # TODO deprecation warning
        if data.get("event_type") in {"message", "chat.message"}:
            warnings.warn(
                "'message' event_type is deprecated. Use 'chat.message' instead.",
                DeprecationWarning,
                stacklevel=2,
            )

        is_from_user = data.get("role", "").upper() == "USER"

        content = data["content"]
        sender = self.scope["user"]

        if is_from_user:
            # Save user message to the database
            simulation = await sync_to_async(Simulation.objects.get)(
                id=self.simulation_id
            )
            user_msg = await self.save_message(
                simulation=simulation,
                sender=sender,
                content=content,
                role=RoleChoices.USER,
            )

            # Simulate the user message as delivered once saved to the database
            # TODO [FEAT]: consider v0.8.1
            # await self.broadcast_message_status(user_msg.id, "delivered")

            feedback_conversation = data.get("feedbackConversation")
            logger.debug(f"Consumer received message with conversation type: {feedback_conversation}")

            if feedback_conversation:
                await self._generate_stitch_response(user_msg)
                return

            await self._generate_patient_response(user_msg)

    async def handle_typing(self, data: dict) -> None:
        """
        Broadcast to the group that a user has started typing.

        :param data: Should include 'username' and/or 'display_initials'
        """
        func_name = inspect.currentframe().f_code.co_name
        ChatConsumer.log(func_name)

        # Notify others in the room that a user is typing
        username = data.get("username") or self.scope.get("user") or "System"
        if username == "System":
            display_initials = self.simulation.sim_patient_initials
        else:
            display_initials = data.get("display_initials") or await sync_to_async(
                get_user_initials
            )(username)

        await self.channel_layer.group_send(
            self.room_group_name,
            {
                "type": "user_typing",
                "username": username,
                "display_initials": display_initials,
            },
        )

    async def handle_generic_event(self, data: dict) -> None:
        """
        Handles a system event by sending the provided data to a specific group in the channel layer.

        This method is intended to be used for broadcasting system events to all members of a
        designated group. The provided data dictionary is sent to the `room_group_name` associated
        with the instance.

        :param data: The dictionary containing event data to be sent to the group.
        :type data: dict
        :return: None
        :rtype: None
        """
        await self.channel_layer.group_send(self.room_group_name, {**data})

    async def handle_stopped_typing(self, data: dict) -> None:
        """
        Broadcast to the group that a user has stopped typing.

        :param data: Should include 'username'
        """
        func_name = inspect.currentframe().f_code.co_name
        ChatConsumer.log(func_name)

        # Notify others in the room that a user has stopped typing
        username = data.get("username") or self.scope.get("user") or "System"

        await self.channel_layer.group_send(
            self.room_group_name,
            {
                "type": "user_stopped_typing",
                "username": username,
            },
        )

    async def handle_content_mode(self, content_mode: str = None) -> None:
        """
        Handles the mode of content presentation by setting it to the provided value
        or falling back to a default value. This function ensures the provided content
        mode is valid, otherwise defaults to `ContentMode.HTML`.

        :param content_mode: The mode of content presentation, provided as a string.
            Defaults to `None`, which will result in using `ContentMode.HTML`.
        :type content_mode: str, optional

        :return: None
        """
        try:
            self.content_mode = ContentMode(content_mode or ContentMode.HTML)
        except ValueError:
            self.content_mode = ContentMode.HTML

    async def simulate_system_typing(
            self, display_initials: str, started: bool = True
    ) -> None:
        """
        Simulate the system user beginning or stopping typing.

        :param display_initials: Initials to show in the typing indicator
        :param started: True for typing start_timestamp, False for stop
        """
        func_name = inspect.currentframe().f_code.co_name
        ChatConsumer.log(
            func_name,
            f"user {display_initials} to {'typing' if started else 'stopped_typing'}",
        )

        await self.channel_layer.group_send(
            self.room_group_name,
            {
                "type": "user_typing" if started else "user_stopped_typing",
                "username": "System",
                "display_initials": display_initials,
            },
        )

    @sync_to_async
    def save_message(
            self, simulation: Simulation, sender, content: str, role: str = "A"
    ) -> Message:
        """
        Save a message to the database using the Message model.

        :param simulation: Simulation instance
        :param sender: User instance (or None if System user)
        :param content: Text of the message
        :param role: Role type (USER, ASSISTANT, etc.)
        :return: The created Message instance
        """
        func_name = inspect.currentframe().f_code.co_name
        ChatConsumer.log(func_name)

        return Message.objects.create(
            simulation=simulation,
            role=role,
            sender=sender,
            content=content,
        )

    async def user_typing(self, event: dict) -> None:
        """
        Handle 'user_typing' event by sending data to the client.

        :param event: Dict with 'username', 'display_initials', etc.
        """
        func_name = inspect.currentframe().f_code.co_name
        ChatConsumer.log(func_name)

        await self.send(
            text_data=json.dumps(
                {
                    "type": "typing",
                    "username": event.get("username", "unknown"),
                    "display_name": event.get("display_name", "Unknown"),
                    "display_initials": event.get("display_initials", "Unk"),
                }
            )
        )

    async def user_stopped_typing(self, event: dict) -> None:
        """
        Handle 'user_stopped_typing' event and notify client.

        :param event: Dict with 'username'
        """
        func_name = inspect.currentframe().f_code.co_name
        ChatConsumer.log(func_name)

        await self.send(
            text_data=json.dumps(
                {
                    "type": "stopped_typing",
                    "username": event.get("username", "unknown"),
                }
            )
        )

    async def simulation_feedback_created(self, event: dict) -> None:
        func_name = inspect.currentframe().f_code.co_name
        ChatConsumer.log(func_name)

        await self.send(text_data=json.dumps(event))

    async def chat_message_created(self, event: dict) -> None:
        """
        Handles incoming message events.

        This method is triggered when a message event occurs and can be
        used to process or respond to the incoming event. It is an asynchronous
        method and does not return any value. The event parameter provides the
        details of the message event being handled.

        :param event: A dictionary containing information about the message
            event. It may include various keys relevant to the message, such as
            sender details, message content, timestamps, etc.
        :type event: dict
        :return: None
        """
        func_name = inspect.currentframe().f_code.co_name
        ChatConsumer.log(func_name)

        # Check if 'content' or `media` exists in the event
        content = event.get("content")
        media = event.get("media")
        if content is None and media is None:
            ChatConsumer.log(
                func_name,
                msg="at least one of the following must provided, but was not found: `content`, `media`",
                level=logging.ERROR,
            )
            return

        # Proceed to send the message if 'content' exists
        await self.send(text_data=json.dumps(event))

    async def message_status_update(self, event: dict) -> None:
        """
        Send a status update to the WebSocket client for a message.

        :param event: Dict with message ID and new status
        """
        func_name = inspect.currentframe().f_code.co_name
        ChatConsumer.log(func_name)

        await self.send(
            text_data=json.dumps(
                {
                    "type": "message_status_update",
                    "id": event["id"],
                    "status": event["status"],
                }
            )
        )

    async def simulation_metadata_results_created(self, event: dict) -> None:
        """Receive simulation metadata results created event and send to client."""
        await self.send(text_data=json.dumps(event))<|MERGE_RESOLUTION|>--- conflicted
+++ resolved
@@ -205,12 +205,9 @@
     async def _generate_patient_response(self, user_msg: Message) -> None:
         """Generate patient response."""
         from .orca.services import GenerateReplyResponse
-<<<<<<< HEAD
-        GenerateReplyResponse.task.enqueue(
-=======
+
         await get_current_app().services.aschedule(
             GenerateReplyResponse,
->>>>>>> 8775d056
             simulation_id=self.simulation.pk,
             user_msg_id=user_msg.pk,
         )
