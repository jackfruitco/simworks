--- conflicted
+++ resolved
@@ -8,10 +8,7 @@
 from channels.generic.websocket import AsyncWebsocketConsumer
 from django.urls import reverse
 from django.utils import timezone
-<<<<<<< HEAD
 from chatlab.utils import await_if_needed
-=======
->>>>>>> 91b456a5
 
 from simulation.models import Simulation
 from simulation.utils import get_user_initials
@@ -209,11 +206,7 @@
         """Generate patient response."""
         from .orca.services import GenerateReplyResponse
 
-<<<<<<< HEAD
-        service_call = GenerateReplyResponse.using(
-=======
         await GenerateReplyResponse.using(
->>>>>>> 91b456a5
             simulation_id=self.simulation.pk,
             user_msg_id=user_msg.pk,
         ).enqueue()
