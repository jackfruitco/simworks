import strawberry
from strawberry import auto
from strawberry.django import type
from strawberry.types import Info
from django.shortcuts import get_object_or_404

from accounts.models import CustomUser
from chatlab.models import Message


@type(CustomUser)
class UserType:
    id: auto
    username: auto
    email: auto
    first_name: auto
    last_name: auto


@type(Message)
class MessageType:
    id: auto
    simulation: auto
    message_type: auto
    media: auto
    is_from_ai: auto
    is_deleted: auto
    content: auto
    sender: UserType
    timestamp: auto
    role: auto


@strawberry.type
class Query:
    @strawberry.field
    def message(self, info: Info, id: int) -> MessageType:
        return get_object_or_404(Message, id=id)

<<<<<<< HEAD
    def resolve_messages(
        self, info, ids=None, simulation=None, message_type=None, limit=None
    ):
        """
        Return messages, optionally filtered by message IDs, simulations, and message types.

        Args:
            ids: Optional list of message IDs to include.
            simulation: Optional list of simulation IDs.
            message_type: Optional list of message types.
            limit: Max number of messages to return.

        Returns:
            QuerySet of Message objects.
        """
=======
    @strawberry.field
    def messages(
        self,
        info: Info,
        ids: list[int] | None = None,
        simulation: list[int] | None = None,
        message_type: list[str] | None = None,
        limit: int | None = None,
    ) -> list[MessageType]:
>>>>>>> 9cd60fad
        qs = Message.objects.all()
        if ids:
            qs = qs.filter(id__in=ids)
<<<<<<< HEAD

        # Filter by simulation IDs, if provided.
=======
>>>>>>> 9cd60fad
        if simulation is not None:
            qs = qs.filter(simulation__id__in=simulation)
<<<<<<< HEAD

        # Filter by message types, if provided.
=======
>>>>>>> 9cd60fad
        if message_type:
            qs = qs.filter(message_type__in=message_type)
        if limit:
            qs = qs[:limit]
        return list(qs)


@strawberry.type
class Mutation:
    pass
<|MERGE_RESOLUTION|>--- conflicted
+++ resolved
@@ -37,23 +37,6 @@
     def message(self, info: Info, id: int) -> MessageType:
         return get_object_or_404(Message, id=id)
 
-<<<<<<< HEAD
-    def resolve_messages(
-        self, info, ids=None, simulation=None, message_type=None, limit=None
-    ):
-        """
-        Return messages, optionally filtered by message IDs, simulations, and message types.
-
-        Args:
-            ids: Optional list of message IDs to include.
-            simulation: Optional list of simulation IDs.
-            message_type: Optional list of message types.
-            limit: Max number of messages to return.
-
-        Returns:
-            QuerySet of Message objects.
-        """
-=======
     @strawberry.field
     def messages(
         self,
@@ -63,22 +46,13 @@
         message_type: list[str] | None = None,
         limit: int | None = None,
     ) -> list[MessageType]:
->>>>>>> 9cd60fad
         qs = Message.objects.all()
         if ids:
             qs = qs.filter(id__in=ids)
-<<<<<<< HEAD
 
-        # Filter by simulation IDs, if provided.
-=======
->>>>>>> 9cd60fad
         if simulation is not None:
             qs = qs.filter(simulation__id__in=simulation)
-<<<<<<< HEAD
 
-        # Filter by message types, if provided.
-=======
->>>>>>> 9cd60fad
         if message_type:
             qs = qs.filter(message_type__in=message_type)
         if limit:
