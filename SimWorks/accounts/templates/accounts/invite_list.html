--- conflicted
+++ resolved
@@ -83,21 +83,6 @@
     >
     </div>
 
-<<<<<<< HEAD
-<div
-    id="pagination-loader"
-    class="mt-16 mx-auto center"
-    hx-get="/accounts/invitations/list/"
-    hx-trigger="revealed"
-    hx-target="#invite-list"
-    hx-swap="beforeend"
-    :hx-vals="htmxVals(page + 1)"
-    hx-on:htmx:afterSwap="handleAfterSwap($event)"
-    x-show="!noMore"
->
-    <button class="btn pri sm" disabled>Loading more invitations...</button>
-</div>
-=======
     <div
         id="pagination-loader"
         class="mt-16 mx-auto center"
@@ -110,6 +95,5 @@
     >
         <button class="btn pri sm" disabled>Loading more invitations...</button>
     </div>
->>>>>>> 79c5c829
 </div>
 {% endblock %}