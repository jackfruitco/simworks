--- conflicted
+++ resolved
@@ -20,21 +20,9 @@
         <form method="post" action="{% url 'accounts:login' %}">
             {% csrf_token %}
             <input type="hidden" name="next" value="{{ next }}">
-<<<<<<< HEAD
-            <div class="form-group">
-                <label for="id_username">Username:</label>
-                {{ form.username }}
-            </div>
-            <div class="form-group">
-                <label for="id_password">Password:</label>
-                {{ form.password }}
-            </div>
-            {% include 'partials/_button.html' with label='Login' variant='primary' type='submit' %}
-=======
             {% include "partials/forms/_field.html" with field=form.username %}
             {% include "partials/forms/_field.html" with field=form.password %}
             <button type="submit" class="btn pri">Login</button>
->>>>>>> 0b20cf16
         </form>
         {# <p>Don't have an accounts? <a href="{% url 'signup' %}">Sign up</a></p> #}
     </div>
