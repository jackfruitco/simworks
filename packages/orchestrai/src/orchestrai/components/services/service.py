# orchestrai/components/services/services.py
"""
BaseService: Abstract base for LLM-backed AI services.

Identity
--------
• Identity is a class-level concept provided by `IdentityMixin`.
  Each concrete service class has a stable `identity: Identity`.
• Instances read `self.identity`, which mirrors the class identity.
• Class attributes `domain`, `namespace`, `group`, and `name` are treated as hints passed to the resolver.
  Legacy `kind` is also accepted as an alias for `group`.
• Prefer `self.identity.as_str` ("domain.namespace.group.name") or `self.identity.as_tuple` anywhere a
  label/tuple is needed. Avoid carrying separate string copies.

Prompt plans
------------
• `prompt_plan` may be a `PromptPlan` or an iterable of section specs (canonical dot strings or
  `PromptSection` classes/instances). The `PromptEngine` performs resolution/normalization.
• If no explicit plan is provided, the service falls back to a single section whose identity matches
  the service identity (looked up in `PromptRegistry`).
• Optional 'override_prompt' string replaces the built prompt.message after build.
• The cached prompt is available at the read/write property: service.prompt
"""

import asyncio
import inspect
import logging
from abc import ABC
from datetime import datetime
from typing import TYPE_CHECKING, Any, ClassVar, NoReturn, Optional, Protocol, Union

import httpx
from asgiref.sync import async_to_sync, sync_to_async

from .calls import ServiceCall
from .exceptions import ServiceBuildRequestError, ServiceCodecResolutionError, ServiceConfigError
from .execution import ExecutionLifecycleMixin, ServiceCallMixin, resolve_call_client
from .task_proxy import CoreTaskProxy, ServiceSpec, TaskDescriptor
from ..base import BaseComponent
from ..codecs.codec import BaseCodec
from ..codecs.exceptions import CodecDecodeError
from ..mixins import LifecycleMixin
from ..promptkit import Prompt, PromptEngine, PromptPlan, PromptSection, PromptSectionSpec
from ...identity import Identity, IdentityLike, IdentityMixin
from ...identity.domains import SERVICES_DOMAIN
from ...tracing import get_tracer, service_span, SpanPath
from ...types import Request, Response, StrictBaseModel
from ...types.content import ContentRole
from ...types.input import InputTextContent
from ...types.messages import InputItem
from ...registry.exceptions import RegistryLookupError
from ...resolve import (
    apply_schema_adapters,
    resolve_codec,
    resolve_prompt_plan,
    resolve_schema,
)

if TYPE_CHECKING:  # pragma: no cover
    from orchestrai.client import OrcaClient

logger = logging.getLogger(__name__)
tracer = get_tracer("orchestrai.service")

LOG_LENGTH_LIMIT: int = 250


class ServiceEmitter(Protocol):
    def emit_request(self, context: dict, namespace: str, request_dto: Request) -> None: ...

    def emit_response(self, context: dict, namespace: str, response_dto: Response) -> None: ...

    def emit_failure(self, context: dict, namespace: str, correlation_id, error: str) -> None: ...

    def emit_stream_chunk(self, context: dict, namespace: str, chunk_dto) -> None: ...

    def emit_stream_complete(self, context: dict, namespace: str, correlation_id) -> None: ...


CodecLike = Union[type[BaseCodec], BaseCodec, IdentityLike]


class BaseService(IdentityMixin, LifecycleMixin, ServiceCallMixin, BaseComponent, ABC):
    """
    Abstract base for LLM-backed AI services.

    • Identity is exposed as `self.identity: Identity`, resolved by `IdentityMixin`.
    • Class attributes (domain/namespace/group/name) are resolver hints only (legacy `kind` is accepted as group).
    • Concrete services should rely on `self.identity.as_str` etc. instead of duplicating labels.
    • Lifecycle execution lives in :class:`LifecycleMixin` (`execute` / `aexecute` return results).
    • Service call orchestration lives in :class:`ServiceCallMixin` (`call` / `acall` return :class:`ServiceCall`).
    Codec precedence
    ----------------
    1) Per-call override provided at init (`codec=...`)
    2) Explicit codec class (`codec_cls` arg) or class-level default (`BaseService.codec_cls`)
    3) Registry by service identity
    """
    abstract: ClassVar[bool] = True
    DOMAIN: ClassVar[str] = SERVICES_DOMAIN
    domain: ClassVar[str | None] = SERVICES_DOMAIN
    task: ClassVar[CoreTaskProxy] = TaskDescriptor()

    # Class-level configuration / hints
    required_context_keys: ClassVar[tuple[str, ...]] = ()
    codec_cls: ClassVar[type[BaseCodec] | None] = None  # Deprecated, see `codecs`

    codecs: list[BaseCodec] = []

    prompt_plan: ClassVar[PromptPlan | list[PromptSectionSpec] | list[str] | None] = None
    prompt_engine: ClassVar[PromptEngine | None] = None
    provider_name: ClassVar[str | None] = None

    _span_root: ClassVar[SpanPath | None] = None

    # Retry/backoff defaults (may be overridden per-instance if needed)
    max_attempts: int = 3
    backoff_initial: float = 0.5  # seconds
    backoff_factor: float = 2.0
    backoff_jitter: float = 0.1  # +/- seconds

    dry_run: bool = False

    # ------------------------------------------------------------------
    # Task helpers
    # ------------------------------------------------------------------
    def __init__(
            self,
            *,
            context: Optional[dict[str, Any]] = None,
            codec: CodecLike | None = None,
            codec_cls: CodecLike | None = None,
            prompt_plan: PromptPlan | list[PromptSectionSpec | str] | IdentityLike | None = None,
            client: OrcaClient | None = None,
            emitter: ServiceEmitter | None = None,
            prompt_engine: PromptEngine | None = None,
            prompt_instruction_override: str | None = None,
            prompt_message_override: str | None = None,
            response_schema: type[StrictBaseModel] | None = None,
            dry_run: bool | None = None,
            **kwargs: Any,
    ) -> None:
        """
        BaseService constructor.

        Notes
        -----
        - `context` is stored as a shallow dict copy.
        - `codec` / `codec_cls` / `prompt_plan` may be provided as flexible specs and are normalized.
        - Class-level `codec_cls` / `prompt_plan` / `prompt_engine` act as defaults.
        """
        super().__init__(**kwargs)

        self.span_prefix = f"{self.__class__.__module__}.{self.__class__.__name__}"

        # Context
        if context is None:
            self.context: dict[str, Any] = {}
        elif isinstance(context, dict):
            self.context = dict(context)
        else:
            try:
                self.context = dict(context)  # type: ignore[arg-type]
            except Exception:
                logger.error(
                    "Invalid context for %s; expected mapping-like, got %r",
                    self.__class__.__name__,
                    type(context),
                )
                self.context = {}

        # Client / emitter
        self.client: OrcaClient | None = client
        self.emitter: ServiceEmitter | None = emitter

        # Dry-run flag (prefer explicit arg, then context override, else class default)
        context_dry_run = None
        if "dry_run" in self.context:
            context_dry_run = bool(self.context.pop("dry_run"))

        self.dry_run = (
            bool(dry_run)
            if dry_run is not None
            else context_dry_run
            if context_dry_run is not None
            else type(self).dry_run
        )

        # Prompt configuration / overrides
        self._prompt_engine: PromptEngine | None = prompt_engine or type(self).prompt_engine
        self.prompt_instruction_override: str | None = prompt_instruction_override
        self.prompt_message_override: str | None = prompt_message_override

        # Codec override (per-instance) and codec class
        self._codec_override: type[BaseCodec] | None = None
        if codec is not None:
            self._codec_override = self._coerce_codec_override(codec)

        # Resolve codec class from arg or class default; store per-instance override
        self._codec_cls: type[BaseCodec] | None = None
        base_codec_spec = codec_cls if codec_cls is not None else type(self).codec_cls
        if base_codec_spec is not None:
            self._codec_cls = self._coerce_codec_cls(base_codec_spec)

        # Prompt plan instance (from arg or class-level default)
        self._prompt_plan: PromptPlan | None = None
        self._prompt_plan_source: str | None = None
        plan_spec = None
        if prompt_plan is not None:
            plan_spec = prompt_plan
            self._prompt_plan_source = "override"
        elif type(self).prompt_plan is not None:
            plan_spec = type(self).prompt_plan
            self._prompt_plan_source = "class"

        if plan_spec is not None:
            self._prompt_plan = self._coerce_prompt_plan_spec(plan_spec)

        # Cached prompt (only used when all sections are non-dynamic)
        self._prompt_cache: Prompt | None = None

        # Component store (for registry-backed resolution)
        from ...registry.active_app import get_component_store as _get_component_store

        self.component_store = _get_component_store()

        self._schema_resolution = resolve_schema(
            identity=self.identity,
            override=response_schema,
            default=getattr(type(self), "response_schema", None),
            store=self.component_store,
        )
        self._resolved_schema_json = self._schema_resolution.selected.meta.get("schema_json")
        self.response_schema: type[StrictBaseModel] | None = self._schema_resolution.value
        self._set_context(self._schema_resolution.context("schema"), log_cat="schema")

    @classmethod
    def using(
        cls,
        *,
        ctx: dict[str, Any] | None = None,
        context: dict[str, Any] | None = None,
        **overrides: Any,
    ) -> BaseService:
        """Construct a new service instance with an explicit context mapping.

        Notes
        -----
        - Context **must** be provided as a dictionary via ``ctx`` (or ``context``).
        - Passing arbitrary keyword arguments that do not match the service
          constructor is rejected early with a descriptive error.
        """

        runner_style_keys = {"queue", "runner", "runner_kwargs", "phase"}
        if any(key in overrides for key in runner_style_keys):
            cls._using_service_spec(**overrides)

        if ctx is not None and context is not None:
            raise TypeError(
                f"{cls.__name__}.using() received both 'ctx' and 'context'. "
                "Use a single context mapping."
            )

        if ctx is not None and not isinstance(ctx, dict):
            raise TypeError("ctx must be a dict when provided")
        if context is not None and not isinstance(context, dict):
            raise TypeError("context must be a dict when provided")

        context_dict: dict[str, Any] = {}
        if ctx is not None:
            context_dict = dict(ctx)
        elif context is not None:
            context_dict = dict(context)

        allowed_params = {
            name
            for name, param in inspect.signature(cls.__init__).parameters.items()
            if name != "self" and param.kind is not inspect.Parameter.VAR_KEYWORD
        }
        allowed_params.add("context")

        unexpected_kwargs = [key for key in overrides if key not in allowed_params]
        if unexpected_kwargs:
            unexpected_labels = ", ".join(sorted(unexpected_kwargs))
            raise TypeError(
                f"{cls.__name__}.using() does not accept context as kwargs.\n"
                "Use: .using(ctx={...})\n"
                f"Unexpected kwargs: {unexpected_labels}"
            )

        return cls(context=context_dict, **overrides)

    @classmethod
    def _using_service_spec(cls, **service_kwargs: Any) -> NoReturn:
        message = (
            f"{cls.__name__}.using(...) no longer builds service runner specs. "
            "Use cls.task.using(...) for inline execution or instantiate cls(...) directly."
        )
        raise RuntimeError(message)

    @property
    def slug(self) -> str:
        """Get slug for Service (from identity string)."""
        return self.identity.as_str

    @property
    def prompt(self) -> Prompt:
        """
        Synchronous, cache-aware accessor for the Prompt.

        Uses `get_prompt()` under the hood so callers can safely use `service.prompt`
        in sync codepaths without re-implementing caching semantics.
        """
        return async_to_sync(self.aget_prompt)()

    @prompt.setter
    def prompt(self, p: Prompt | None) -> None:
        """Set (or clear) cached prompt for Service."""
        self._prompt_cache = p

    @property
    def has_dynamic_prompt(self) -> bool:
        """True if any section in the active plan is dynamic."""
        plan = self._prompt_plan
        if not plan:
            # No explicit plan -> treat as dynamic / non-cacheable
            return True
        sections = getattr(plan, "items", None) or getattr(plan, "sections", None) or ()
        return any(getattr(section, "is_dynamic", False) for section in sections)

    # ----------------------------------------------------------------------
    # Context validation
    # ----------------------------------------------------------------------
    def check_required_context(self) -> None:
        """Validate that required context keys are present.

        This enforces that each key listed in `required_context_keys` exists in `self.context`
        and is not None. Subclasses may override to implement stricter validation.
        """
        required = getattr(self, "required_context_keys", ()) or ()
        if not required:
            return
        missing: list[str] = []
        for key in required:
            if self.context.get(key) is None:
                missing.append(str(key))
        if missing:
            raise ServiceConfigError(
                f"Missing required context keys: {', '.join(missing)}",
            )
        logger.debug(self._build_stdout(
            "context",
            f"validated required context keys: {', '.join(map(str, required))}",
            indent_level=1,
            success=True
        ))

    # ----------------------------------------------------------------------
    # Internal coercion helpers
    # ----------------------------------------------------------------------
    def _coerce_codec_cls(self, value: CodecLike) -> type[BaseCodec]:
        """
        Normalize a CodecLike into a BaseCodec subclass.

        Accepts:
          - BaseCodec subclass -> returned as-is
          - BaseCodec instance -> its type
          - IdentityLike / str -> resolved via Identity
        """
        if isinstance(value, type) and issubclass(value, BaseCodec):
            return value
        if isinstance(value, BaseCodec):
            return type(value)

        resolved = Identity.resolve.try_for_(BaseCodec, value)
        if resolved is None:
            raise ServiceCodecResolutionError(ident=value, codec=None, service=self.__class__.__name__)
        return resolved

    def _coerce_codec_override(self, value: CodecLike) -> type[BaseCodec]:
        """
        Normalize a CodecLike into a BaseCodec subclass for use as `_codec_override`.
        """
        return self._coerce_codec_cls(value)

    def _coerce_prompt_plan_spec(
            self,
            spec: PromptPlan | list[PromptSectionSpec | str] | IdentityLike,
    ) -> PromptPlan:
        """
        Normalize various prompt plan specs into a PromptPlan instance.

        Accepts:
          - PromptPlan -> returned as-is
          - list/tuple of PromptSectionSpec|str -> resolved via PromptPlan.from_any(...)
          - IdentityLike -> resolved via Identity into PromptPlan or PromptSection, then wrapped
        """
        LOG_CAT = "prompt.plan"
        if isinstance(spec, PromptPlan):
            logger.debug(self._build_stdout(
                LOG_CAT, "coercion skipped -- already PromptPlan", indent_level=2, success=True)
            )
            return spec

        if isinstance(spec, (list, tuple)):
            return PromptPlan.from_any(spec)

        # Treat anything else as identity-like
        resolved = Identity.resolve.try_for_("PromptPlan", spec)
        if resolved is None:
            raise ServiceBuildRequestError(
                f"Invalid prompt_plan spec for {self.__class__.__name__}: {spec!r}"
            )

        if isinstance(resolved, PromptPlan):
            return resolved

        # If resolution returns a PromptSection or similar, wrap it
        return PromptPlan.from_sections([resolved])

    # ----------------------------------------------------------------------
    # LifecycleMixin lifecycle integration
    # ----------------------------------------------------------------------
    def setup(self, **ctx):
        """Merge incoming context into `self.context` and validate required keys."""
        incoming = ctx.get("context") if "context" in ctx else ctx
        if isinstance(incoming, dict) and incoming:
            # Shallow merge; explicit values win
            self.context.update(incoming)
        self.check_required_context()
        return self

    def teardown(self, **ctx):
        """Teardown hook (no-op by default)."""
        return self

    def finalize(self, result, **ctx):
        """Post-processing hook (passthrough by default)."""
        return result

    async def _backoff_sleep(self, attempt: int) -> None:
        """
        Exponential backoff with jitter between retries. `attempt` starts at 1.
        """
        try:
            base = max(0.0, float(self.backoff_initial))
            factor = max(1.0, float(self.backoff_factor))
            jitter = float(self.backoff_jitter)
        except Exception:
            base, factor, jitter = 0.5, 2.0, 0.1
        delay = base * (factor ** max(0, attempt - 1))
        # simple symmetric jitter
        delay += (jitter if attempt % 2 else -jitter)
        if delay < 0:
            delay = 0
        await asyncio.sleep(delay)

    def _is_retryable_exc(self, exc: Exception) -> bool:
        """Return True for provider/network failures that should be retried."""

        from ..providerkit.exceptions import ProviderCallError

        retryable_types: tuple[type[Exception], ...] = (
            asyncio.TimeoutError,
            TimeoutError,
            ProviderCallError,
            httpx.TimeoutException,
            httpx.TransportError,
        )

        if isinstance(exc, retryable_types):
            return True

        status_code = getattr(exc, "status_code", None)
        if status_code is None:
            response = getattr(exc, "response", None)
            status_code = getattr(response, "status_code", None)

        try:
            if status_code is not None:
                status_int = int(status_code)
                if status_int == 429 or 500 <= status_int < 600:
                    return True
        except Exception:
            pass

        if isinstance(exc, RuntimeError) and "no running event loop" in str(exc).lower():
            return False

        return False

    def flatten_context(self) -> dict:
        """Flatten `self.context` to `context.*` keys for tracing/logging."""
        from orchestrai.tracing import flatten_context as flatten_context_
        return flatten_context_(self.context)

    @property
    def span_root(self) -> SpanPath:
        """
        Root span path for this service.

        Subclasses may override the class-level `_span_root` with a `SpanPath`
        instance. If not set, this defaults to `orchestrai.svc.<ClassName>`.
        """
        root = getattr(type(self), "_span_root", None)
        if isinstance(root, SpanPath):
            return root
        return SpanPath(("orchestrai", "svc", self.__class__.__name__))

    def _span(self, *segments: str) -> str:
        """Helper to build a child span name from the service's span root."""
        return str(self.span_root.child(*segments))

    def _build_stdout(
            self,
            part: str | None = None,
            msg: str | None = None,
            indent_level: int = 1,
            success: Any = None
    ) -> str:
        """
        Build a clean stdout line for the service runner.

        success:
            True  -> shows a checkmark
            False -> shows a cross
            "N/A" -> shows a checkmark (greyed)
            None  -> shows no symbol
            Anything else -> shows a warning symbol
        """
        # TODO override ident_level=1 for testing
        indent_level = 1
        prefix = "--" * min(4, indent_level)
        label = f"[{part}]: " if part else ""

        symbol = ""
        if success:
            symbol = " ✅ "
        elif success is False:
            symbol = " ❌ "
        elif success == "N/A":
            symbol = " ☑️ "
        elif success is not None:
            symbol = " ⚠️ "

        return f"{prefix}{symbol}{label}{msg}"

    def _set_context(self, values: dict[str, Any], log_cat: str | None = None) -> None:
        """Set values in `self.context` and log them."""
        added: list[str] = []
        for key, value in values.items():
            try:
                self.context[key] = value
                added.append(str(key))
            except Exception:
                logger.debug(
                    self._build_stdout(
                        log_cat,
                        f"could not set context[{key}]: {value!r}",
                        indent_level=3,
                        success="non-fatal",
                    ),
                    exc_info=True,
                )
        if added:
            logger.debug(self._build_stdout(
                log_cat,
                f"set context[{', '.join(added)}]", indent_level=3, success=True
            ))

    # ----------------------------------------------------------------------
    # Prompt resolution (async-first)
    # ----------------------------------------------------------------------
    def _resolve_prompt_plan(self) -> tuple[PromptPlan | None, str]:
        """
        Resolve the prompt plan for this service following precedence rules.

        Precedence:
          1) Runtime overrides passed to the constructor
          2) Service class definition
          3) Automagic identity match (PromptSection.identity == service.identity)
        """
        LOG_CAT = "prompt"
        resolution = resolve_prompt_plan(self)
        self._set_context(resolution.context("prompt.plan"), log_cat=LOG_CAT)

        branch = resolution.branch
        plan = resolution.value

        if plan is None:
            logger.debug(self._build_stdout(
                LOG_CAT,
                f"no prompt plan resolved for {self.identity.as_str}; continuing without one",
                indent_level=2,
                success="non-fatal",
            ))
        else:
            logger.debug(self._build_stdout(
                LOG_CAT,
                f"resolved prompt plan ({branch})",
                indent_level=2,
                success=True,
            ))
        return plan, branch

    async def aget_prompt(self) -> Prompt:
        """
        Async, cache-aware accessor for the Prompt.

        Respects `has_dynamic_prompt`:
          - If no dynamic sections and a cached Prompt exists, returns it.
          - Otherwise builds a fresh Prompt via `_aget_prompt()` and caches it
            when safe.
        """
        LOG_CAT = "prompt"
        self._set_context(
            {
                "prompt.source": "<unknown>",
                "prompt.updated_cache": "<unknown>",
            },
            log_cat=LOG_CAT
        )

        # If we have a cached prompt and it's safe to reuse, return it
        if self._prompt_cache is not None and not self.has_dynamic_prompt:
            logger.debug(self._build_stdout(
                LOG_CAT, "resolved from cache", indent_level=3, success=True
            ))
            self.context["prompt.source"] = "cache"
            return self._prompt_cache

        # Always build fresh when dynamic; may cache when static
        prompt = await self._aget_prompt()

        if not self.has_dynamic_prompt:
            self._prompt_cache = prompt
            logger.debug(self._build_stdout(
                LOG_CAT, "cached", indent_level=3, success=True
            ))

        return prompt

    async def _aget_prompt(self) -> Prompt:
        """
        Build a Prompt using the configured PromptEngine.

        This is a pure builder: it does not read or write the prompt cache.
        Use `aget_prompt()` / `prompt` for cache-aware access.
        """
        LOG_CAT = "prompt"

        self._set_context(
            {
                "prompt.plan.source": "<unknown>",
                "prompt.engine": "<unknown>",
                "prompt.instruction.override": False,
                "prompt.message.override": False,
            },
            log_cat=LOG_CAT
        )

        # 1) Using both overrides: build directly
        if self.prompt_instruction_override and self.prompt_message_override:
            self.context["prompt.plan.source"] = "overrides"
            logger.debug(self._build_stdout(
                LOG_CAT, f"resolved (from overrides)",
                indent_level=3, success=True
            ))
            return Prompt(
                instruction=str(self.prompt_instruction_override),
                message=str(self.prompt_message_override),
            )

        plan, plan_source = self._resolve_prompt_plan()
        self.context["prompt.plan.source"] = plan_source

        # Ensure already coerced to PromptPlan
        if plan is not None:
            assert isinstance(plan, PromptPlan)

        logger.debug(self._build_stdout(
            LOG_CAT,
            f"resolved (from {self.context['prompt.plan.source']}): "
            f"{getattr(plan, 'describe', lambda: plan)()}",
            indent_level=3, success=True,
        ))

        engine = (
                self._prompt_engine
                or type(self).prompt_engine
                or PromptEngine
        )
        self.context["prompt.engine"] = repr(engine)

        ctx = {"context": self.context, "service": self}

        async with service_span(
                self._span("run", "prepare", "prompt", "build"),
                attributes=self.flatten_context(),
        ):
            abuild = getattr(engine, "abuild_from", None)
            if callable(abuild):
                self.context["prompt.engine.build_method"] = repr(abuild)
                prompt_: Prompt = await abuild(plan=plan, **ctx)  # type: ignore[arg-type]
            else:
                build = getattr(engine, "build_from", None)
                if not callable(build):
                    raise ServiceBuildRequestError(
                        "PromptEngine has no build_from/abuild_from callable"
                    )
                self.context["prompt.engine.build_method"] = repr(build)
                prompt_ = build(plan=plan, **ctx)  # type: ignore[arg-type]
        logger.debug(self._build_stdout(
            LOG_CAT,
            f"initial build complete: "
            f"instruction={prompt_.instruction[:25]}...,"
            f"message={(prompt_.message or '')[:25]}...",
            indent_level=3, success=True
        ))

        # Apply optional overrides
        if self.prompt_instruction_override is not None:
            try:
                self.context["prompt.instruction.override"] = True
                setattr(prompt_, "instruction", str(self.prompt_instruction_override))
                logger.debug(self._build_stdout(
                    LOG_CAT,
                    f"found instruction override: {self.prompt_instruction_override[:250]}",
                    indent_level=4,
                    success=True
                ))
            except Exception as err:
                logger.debug(self._build_stdout(
                    LOG_CAT,
                    f"could not override instruction; ignoring: {type(err).__name__}: {str(err)}",
                    indent_level=4, success="non-fatal"
                ), exc_info=True)

        if self.prompt_message_override is not None:
            try:
                instr_override = self.context["prompt.instruction.override"]
                setattr(prompt_, "message", str(self.prompt_message_override))
                self.context["prompt.message.override"] = True
                logger.debug(self._build_stdout(
                    LOG_CAT, f"found message override: {self.prompt_message_override[:250]}",
                    indent_level=3, success=True
                ))
            except Exception as err:
                logger.debug(self._build_stdout(
                    LOG_CAT,
                    f"could not override user message; ignoring: {type(err).__name__}: {str(err)}",
                    indent_level=4, success="non-fatal"
                ), exc_info=True)

        msg = "build complete"
        if all(self.context[f"prompt.{attr}.override"] for attr in ("instruction", "message")):
            msg += " (with overrides)"
        elif self.context["prompt.instruction.override"]:
            msg += " (with instruction override)"
        elif self.context["prompt.message.override"]:
            msg += " (with message override)"

        if logger.isEnabledFor(logging.DEBUG):
            msg += f": instruction={prompt_.instruction[:250]}..., message={prompt_.message[:250]}..."

        logger.debug(self._build_stdout(LOG_CAT, msg, indent_level=2, success=True))

        return prompt_

    # ----------------------------------------------------------------------
    # Codec resolution (sync-first)
    # ----------------------------------------------------------------------
    def _codec_label_from_cls(self, codec_cls: type[BaseCodec], fallback: str) -> str:
        """Best-effort label resolution for a codec class."""
        ident = getattr(codec_cls, "identity", None)
        if isinstance(ident, Identity):
            return ident.as_str
        # Allow older codecs to expose a simple "label" string, but don't rely on it.
        label = getattr(ident, "label", None) or getattr(codec_cls, "label", None)
        return str(label) if label else fallback

    def select_codecs(self) -> tuple[type[BaseCodec], ...]:
        """Select codec classes to use for this service.

        Default behavior:
        - If a response_schema is configured and a provider_name is set,
          ask BaseCodec to return all codecs that match this call signature
          (typically the backend's JSON / structured-output codec).
        - Returns an empty tuple if no codec applies.

        Uses the new backend-based API.
        """
        LOG_CAT = "codec"

        provider_label = (self.provider_name or "").strip()
        provider_ns = provider_label.split(".", 1)[0] if provider_label else ""
        constraints = None
        if self.response_schema and provider_ns:
            constraints = {"provider": provider_ns, "api": "responses", "result_type": "json"}

        resolution = resolve_codec(
            service=self,
            configured=getattr(type(self), "codecs", ()),
            constraints=constraints,
            store=self.component_store,
        )
        self._set_context(resolution.context("codec.select"), log_cat=LOG_CAT)

        candidates = ()
        if resolution.selected.meta.get("candidate_classes"):
            candidates = resolution.selected.meta["candidate_classes"]  # type: ignore[assignment]
        elif resolution.value is not None:
            candidates = (resolution.value,)

        if candidates:
            for cand in candidates:
                logger.debug(self._build_stdout(
                    LOG_CAT,
                    f"selected codec candidate: {getattr(cand, '__name__', repr(cand))}",
                    indent_level=3,
                    success=True,
                ))

        return tuple(candidates)

    def _select_codec_class(self) -> tuple[type[BaseCodec] | None, str | None]:
        """
        Internal codec-class selector.

        Precedence:
          1) Per-call override (`codec=` at init) via `_codec_override`
          2) Explicit codec class (`codec_cls` arg) or class-level default (`codec_cls` on the class)
          3) Automatic selection via the new backend-based API (`select_codecs`)
        """
        LOG_CAT = "codec"

        ident: Identity = self.identity
        ident_label = ident.as_str

        provider_label = (self.provider_name or "").strip()

        # Fallback: derive provider name from resolved client
        if not provider_label and hasattr(self, 'client') and self.client:
            provider_obj = getattr(self.client, "provider", None)
            if provider_obj:
                provider_label = (getattr(provider_obj, "provider", None) or "").strip()

        provider_ns = provider_label.split(".", 1)[0] if provider_label else ""
        constraints = None
        if self.response_schema and provider_ns:
            constraints = {"provider": provider_ns, "api": "responses", "result_type": "json"}

        resolution = resolve_codec(
            service=self,
            override=self._codec_override,
            explicit=self._codec_cls or type(self).codec_cls,  # type: ignore[arg-type]
            configured=getattr(type(self), "codecs", ()),
            constraints=constraints,
            store=self.component_store,
        )
        self._set_context(resolution.context("codec"), log_cat=LOG_CAT)

        codec_cls = resolution.value
        if codec_cls is None:
            logger.debug(
                self._build_stdout(
                    LOG_CAT,
                    "no codec resolved; continuing without codec",
                    indent_level=2,
                    success="non-fatal",
                )
            )
            return None, None

        label = self._codec_label_from_cls(codec_cls, ident_label)
        logger.debug(
            self._build_stdout(
                LOG_CAT,
                f"resolved codec ({resolution.branch}): {codec_cls.__name__} ({label})",
                indent_level=2,
                success=True,
            )
        )
        return codec_cls, label

    def _attach_response_schema_to_request(self, req: Request, codec: BaseCodec | None = None) -> None:
        """Populate request schema hints when a schema is available."""

        schema_cls = self.response_schema
        if schema_cls is None:
            return

        if getattr(req, "response_schema", None) is None:
            req.response_schema = schema_cls

        schema_json = self._resolved_schema_json
        if schema_json is None:
            try:
                schema_json = schema_cls.model_json_schema()
            except Exception:
                schema_json = None

        if codec is not None and getattr(codec, "schema_adapters", None):
            try:
                schema_json = apply_schema_adapters(schema_cls, getattr(codec, "schema_adapters"))
            except Exception:
                logger.debug("schema adapter application failed", exc_info=True)

        if schema_json is None:
            return

        req.response_schema_json = schema_json
        if getattr(req, "provider_response_format", None) is None:
            req.provider_response_format = schema_json

    # ------------------------------------------------------------------------
    # Service run helpers
    # ------------------------------------------------------------------------
    async def _aprepare_codec(self) -> tuple[BaseCodec | None, str | None]:
        """
        Internal helper to resolve and instantiate a codec for this service call.

        Returns:
            (codec_instance_or_None, codec_label_or_None)
        """
        LOG_CAT = "codec"

        async with service_span(
                self._span("run", "prepare", "codec", "resolve"),
                attributes=self.flatten_context(),
        ):
            codec_cls, codec_label = self._select_codec_class()

            if codec_cls is None:
                # No codec for this call (e.g., unstructured text only)
                self._set_context(
                    {
                        "service.codec.class": "<none>",
                        "service.codec.label": "<none>",
                    },
                    log_cat=LOG_CAT,
                )
                logger.debug(
                    self._build_stdout(
                        LOG_CAT,
                        "no codec prepared for this service call",
                        indent_level=3,
                        success="N/A",
                    )
                )
                return None, None

            try:
                codec: BaseCodec | None = codec_cls(service=self)  # type: ignore[call-arg]
            except Exception:
                logger.debug(
                    self._build_stdout(
                        LOG_CAT,
                        f"could not instantiate codec: {codec_cls!r}",
                        indent_level=3,
                        success="non-fatal",
                    ),
                    exc_info=True,
                )
                return None, codec_label

            self._set_context(
                {
                    "service.codec.class": codec_cls.__name__,
                    "service.codec.label": codec_label or "<unknown>",
                },
                log_cat=LOG_CAT,
            )

            logger.debug(
                self._build_stdout(
                    LOG_CAT,
                    f"prepared: {codec_cls.__name__} ({codec_label})",
                    indent_level=3,
                    success=True,
                )
            )

            return codec, codec_label

    async def aprepare(
            self, *, stream: bool, **kwargs: Any
    ) -> tuple[Request, BaseCodec | None, dict[str, Any]]:
        """
        Prepare a request + codec instance + tracing attrs for a single service call.

        Responsibilities:
          - Build the Request using the current prompt plan and context.
          - Set the `stream` flag on the request.
          - Resolve and instantiate a codec instance (if available).
          - Attach codec identity to the request when available.
          - Build a shared `attrs` dict for logging/tracing.

        Returns:
            (request, codec_instance_or_None, attrs_dict)
        """
        LOG_CAT = "prep"
        ident: Identity = self.identity

        async with service_span(
                self._span("run", "prepare"),
                attributes=self.flatten_context(),
        ):
            # Resolve codec and instantiate per-call instance
            codec, codec_label = await self._aprepare_codec()

            # Base attributes for logging/tracing
            attrs: dict[str, Any] = {
                "identity": ident.label,
                "codec": codec_label or "<unknown>",
            }
            attrs.update(self.flatten_context())

            # Stamp service-level context about this call
            self._set_context(
                {
                    "service.identity": ident.as_str,
                    "llm.stream": bool(stream),
                    "service.codec.label": codec_label or "<unknown>",
                },
                log_cat=LOG_CAT,
            )

            # Build request and stamp stream flag using the new builder API
            req = await self.abuild_request(**kwargs)
            req.stream = bool(stream)

            # Attach structured output hints early so provider backends can consume
            # them even when no codec is selected.
            self._attach_response_schema_to_request(req, codec)

            # Attach codec identity to the request when available; schema hints are handled by the codec.
            if codec_label:
                try:
                    req.codec_identity = codec_label  # type: ignore[attr-defined]
                    logger.debug(self._build_stdout(
                        "llm.request",
                        f"attached codec identity: {req.codec_identity}",
                        indent_level=3,
                        success=True
                    ))
                except Exception as err:
                    logger.debug(self._build_stdout(
                        "llm.request",
                        f"could not attach codec identity: {type(err).__name__}: {str(err)}",
                        indent_level=3,
                        success=False
                    ), exc_info=True)

        return req, codec, attrs

    # ----------------------------------------------------------------------
    # Request construction
    # ----------------------------------------------------------------------
    async def abuild_request(self, **kwargs) -> Request:
        """
        Build a backend-agnostic `Request` for this service from the resolved `Prompt`.

        Default implementation uses the PromptEngine output to create input and
        stamps identity and codec routing. Subclasses may override hooks instead of
        replacing this whole method.

        Raises
        ------
        ServiceBuildRequestError
            If both the instruction and user message are empty.
        """
        LOG_CAT = "llm.request"

        # 1) Get or build prompt if available
        async with service_span(
                self._span("run", "prepare", "request", "prompt"),
                attributes=self.flatten_context(),
        ):
            prompt = await self.aget_prompt()

            # 2) Build input via hooks
            messages: list[InputItem] = []
            messages += await self._abuild_request_instructions(prompt)
            messages += await self._abuild_request_user_input(prompt)
            messages += await self._abuild_request_extras(prompt)

            # Validate: at least one of instruction or user message must be present
            instr_present = bool(getattr(prompt, "instruction", None))
            user_present = bool(getattr(prompt, "message", None))
            if not (instr_present or user_present):
                if self.context.get("prompt.plan.source") == "none":
                    logger.debug(self._build_stdout(
                        LOG_CAT,
                        "prompt empty and no plan resolved; continuing",
                        indent_level=3,
                        success="non-fatal",
                    ))
                else:
                    raise ServiceBuildRequestError(
                        "Prompt produced no instruction or user message; cannot build request"
                    )

            # Stamp basic request content metadata into context for tracing
            self._set_context(
                {
                    "llm.request.message.count": len(messages),
                    "prompt.instruction.present": instr_present,
                    "prompt.message.present": user_present,
                },
                log_cat=LOG_CAT,
            )

        # 3) Create a request and stamp identity (context is kept on self.context only)
        ident = self.identity
        req = Request(input=messages, stream=False)
        req.namespace = ident.namespace
        req.kind = ident.kind
        req.name = ident.name

        # 4) Final customization hook (codec/schema are handled later in `arun` via the codec)
        req = await self._afinalize_request(req)
        return req

    # --------------------------- build hooks ---------------------------
    def _coerce_role(self, value: str | ContentRole) -> ContentRole:
        """Coerce an arbitrary role input to a valid `ContentRole` Enum.

        Rules:
        - If an `ContentRole` is passed, return it unchanged.
        - If a string is passed, try value-based lookup case-insensitively (e.g., "user" → ContentRole.USER).
        - If that fails, try name-based lookup (e.g., "USER" → ContentRole.USER).
        - Fallback to `ContentRole.SYSTEM` on unknown inputs.
        """
        if isinstance(value, ContentRole):
            return value
        v = str(value or "").strip()
        if not v:
            return ContentRole.SYSTEM
        # Prefer value-based, case-insensitive
        try:
            return ContentRole(v.lower())
        except Exception:
            pass
        # Fallback: name-based, case-insensitive (Enum names are upper-case)
        try:
            return ContentRole(v.upper())
        except Exception:
            return ContentRole.SYSTEM

    async def _abuild_request_instructions(self, prompt: Prompt) -> list[InputItem]:
        """Create developer input from prompt.instruction (if present)."""
        messages: list[InputItem] = []
        instruction = getattr(prompt, "instruction", None)
        if instruction:
            messages.append(InputItem(role=ContentRole.DEVELOPER, content=[InputTextContent(text=str(instruction))]))
        logger.debug(self._build_stdout(
            "prompt", "built developer message(s) from p.instruction(s)", indent_level=4, success=True
        ))
        return messages

    async def _abuild_request_user_input(self, prompt: Prompt) -> list[InputItem]:
        """Create user input from prompt.message (if present)."""
        messages: list[InputItem] = []
        message = getattr(prompt, "message", None)
        if message:
            messages.append(InputItem(role=ContentRole.USER, content=[InputTextContent(text=str(message))]))
        logger.debug(self._build_stdout(
            "prompt", "built user message(s) from p.message(s)", indent_level=4, success=True
        ))
        return messages

    async def _abuild_request_extras(self, prompt: Prompt) -> list[InputItem]:
        """Create extra input from prompt.extra_messages ((role, text) pairs)."""
        messages: list[InputItem] = []
        extras = getattr(prompt, "extra_messages", None) or []
        if extras:
            logger.debug(self._build_stdout(
                "prompt",
                f"found {len(extras)} extra message(s) in prompt",
                indent_level=4,
                success="N/A",
            ))
        for role, text in extras:
            if text:
                llm_role: ContentRole = self._coerce_role(role)
                messages.append(InputItem(role=llm_role, content=[InputTextContent(text=str(text))]))
                msg_preview = text[:25] + "..." if len(text) > 25 else text
                logger.debug(self._build_stdout(
                    "prompt",
                    f"built extra {llm_role.name} message from extra_messages: '{msg_preview}'",
                    indent_level=5,
                    success=True
                ))

        return messages

    async def _afinalize_request(self, req: Request) -> Request:
        """Final request customization hook (no-op by default)."""
        logger.debug(self._build_stdout(
            "llm.request",
            f"finalized (no-op; nothing given to finalize)",
            indent_level=2,
            success="N/A",
        ))
        return req

    # ----------------------------------------------------------------------
    # Client resolution
    # ----------------------------------------------------------------------
    def get_client(self) -> OrcaClient:
        """
        Public accessor for the backend client.

        Behavior
        --------
        - If an instance is already set on `self.client`, return it.
        - Otherwise, resolve one via `_resolve_client(...)` using `provider_name`,
          cache it on `self.client`, and return it.

        Notes
        -----
        • Callers across core and Django layers should prefer this method.
        • Replaces the former private `_get_client` usage.
        """
        if self.client is not None:
            return self.client
        self.client = self._resolve_client()
        return self.client

    def _resolve_client(self, codec: BaseCodec | None = None) -> OrcaClient:
        """Resolve an OrcaClient for this service.

        Policy
        ------
        1) Prefer an injected/registered client (registry-backed) when available.
        2) If the registry has no default client (common when Django autostart
           discovered components but did not build clients), fall back to the
           settings-backed client factory.

        Notes
        -----
        - `provider_name` may be:
            * a client alias (e.g. "default")
            * a provider alias/slug (e.g. "openai")
            * a dotted backend identity (e.g. "openai.responses.default")
        """
        provider_label = (self.provider_name or "").strip()
        provider_ns = provider_label.split(".", 1)[0] if provider_label else ""

        # 1) Fast path: use registry-backed singletons if they exist.
        try:
            from orchestrai.client.registry import get_ai_client

            if not provider_label:
                return get_ai_client()

            # Try explicit client name first.
            try:
                return get_ai_client(name=provider_label)
            except Exception:
                pass

            # Then treat as provider slug.
            return get_ai_client(provider=provider_ns or provider_label)
        except Exception:
            # Registry path failed (often because no default client is configured).
            pass

        # 2) Fallback: build/obtain a client from OrchestraiSettings via the factory.
        try:
            from orchestrai.client.factory import get_orca_client

            if not provider_label:
                return get_orca_client()

            # First assume provider_label is a client alias.
            try:
                return get_orca_client(client=provider_label)
            except Exception:
                # Otherwise treat it as a provider alias/slug.
                return get_orca_client(provider=provider_ns or provider_label)
        except Exception as e:
            raise ServiceConfigError(
                "No AI client available. Either inject `client=...` into the service, "
                "ensure Django autostart builds at least one Orca client, or configure "
                "an ORCA_CONFIG['CLIENT'] entry (and optional CLIENT defaults) so the factory can "
                "construct one."
            ) from e

    # ----------------------------------------------------------------------
    # Execution
    # ----------------------------------------------------------------------
    async def arun(self, **ctx) -> Response | None:
        """
        Core async execution path for non-streaming service calls.

        This is invoked by `LifecycleMixin.aexecute` inside the lifecycle `.run` span.
        All context merging and request/codec preparation is delegated to `_arun_core`.
        """
        return await self._arun_core(stream=False, **ctx)

    async def _arun_core(self, *, stream: bool, **ctx) -> Response | None:
        """
        Shared implementation for non-streaming and streaming runs.

        Handles:
          - merging per-call context into `self.context`
          - validating required context
          - ensuring an emitter is present
          - preparing the request/codec/attrs via `aprepare`
          - resolving the client and emitting the outbound request
          - delegating to `_asend` or `_astream` for IO
        """
        LOG_CAT = "svc.run"

        call: ServiceCall | None = ctx.pop("call", None)
        if call is None:
            dispatch_meta = {"service": getattr(self.identity, "as_str", None) or self.__class__.__name__}
            call = self._create_call(
                payload=ctx,
                context=getattr(self, "context", None),
                dispatch=dispatch_meta,
                service=dispatch_meta["service"],
            )
            call.status = "running"
            call.started_at = datetime.utcnow()
            logger.debug(
                self._build_stdout(
                    "call",
                    f"created inline service call {call.id} inside run",
                    indent_level=2,
                    success=True,
                )
            )

        client_override = getattr(self, "client", None)
        service_default = getattr(type(self), "provider_name", None) or getattr(
            self, "provider_name", None
        )
        resolve_call_client(
            self,
            call,
            client_override=client_override,
            service_default=service_default,
            required=True,
        )
        try:
            self.client = call.client  # type: ignore[attr-defined]
        except Exception:
            logger.debug("could not persist resolved client on service", exc_info=True)

        client = call.client
        if client is None:
            raise ServiceConfigError("Client resolution failed for service call")

        logger.debug(
            self._build_stdout(
                "client",
                f"resolved client {type(client).__name__} for call {call.id}",
                indent_level=2,
                success=True,
            )
        )

        # Normalize and merge contextual overrides, if provided
        ctx = dict(ctx) if ctx else {}
        raw_ctx = ctx.pop("context", None)
        if raw_ctx:
            incoming = raw_ctx
            if not isinstance(incoming, dict):
                try:
                    incoming = dict(incoming)  # type: ignore[arg-type]
                except Exception:
                    logger.debug(self._build_stdout(
                        LOG_CAT,
                        f"could not parse context (expected mapping-like, but got '{repr(raw_ctx)}')",
                        indent_level=2,
                        success="non-fatal"
                    ), exc_info=True)
                    incoming = {}
            if incoming:
                self.context.update(incoming)
                self.check_required_context()

        if not self.emitter:
            raise ServiceConfigError("emitter not provided")

        ident: Identity = self.identity

        async with service_span(
                self._span("run", "prepare"),
                attributes=self.flatten_context(),
        ):
            # Build request + codec + attrs
            req, codec, attrs = await self.aprepare(stream=stream, **ctx)
            call.request = req

            try:
                # Prepare codec for this call
                if codec is not None:
                    async with service_span(
                            self._span("run", "prepare", "codec", "setup"),
                            attributes=self.flatten_context(),
                    ):
                        await codec.asetup(context=self.context)

                    async with service_span(
                            self._span("run", "prepare", "codec", "encode"),
                            attributes=self.flatten_context(),
                    ):
                        await codec.aencode(req)

                # Resolve client
                async with service_span(
                        self._span("run", "prepare", "client"),
                        attributes=self.flatten_context(),
                ):
                    client: OrcaClient | None = call.client
                    if client is None:
                        raise ServiceConfigError(
                            f"Service '{ident.as_str}' has no resolved client for call {call.id}"
                        )
                    logger.debug(
                        self._build_stdout(
                            "client",
                            f"using resolved client {type(client).__name__} for call {call.id}",
                            indent_level=2,
                            success=True,
                        )
                    )

                # Emit outbound request event
                async with service_span(
                        self._span("run", "prepare", "emit_request"),
                        attributes=self.flatten_context(),
                ):
                    self.emitter.emit_request(self.context, ident.as_str, req)

                self._set_context(
                    {
                        "llm.client.name": getattr(client, "name", "<unknown>"),
                        "llm.request.correlation_id": str(req.correlation_id),
                    }
                )

            except RegistryLookupError as e:
                raise ServiceConfigError(
                    f"No AI client configured for service '{ident.as_str}'. "
                    f"provider_name={self.provider_name!r}. {e}"
                ) from e
            except Exception as e:
                raise ServiceConfigError(
                    f"Service '{ident.as_str}' could not prepare backend IO: {type(e).__name__}: {e}"
                ) from e


        # Delegate to the appropriate IO helper
        if self.dry_run:
            return Response(request=req, output=[], usage=None, tool_calls=[])

        if stream:
            await self._astream(client, req, codec, attrs, ident)
            return None

        return await self._asend(client, req, codec, attrs, ident)

    async def _asend(
            self,
            client: OrcaClient,
            req: Request,
            codec: BaseCodec | None,
            attrs: dict[str, Any],
            ident: Identity,
    ) -> Response | None:
        """
        Non-streaming send/receive with retries, codec decode, and logging.
        """
        async with service_span(self._span("run", "send"), attributes=self.flatten_context()):
            attempt = 1
            max_attempts = max(1, self.max_attempts)
            try:
                while attempt <= max_attempts:
                    self.context.update({
                        "send.attempts": attempt,
                        "send.max_attempts": max_attempts,
                    })
                    async with service_span(
                            self._span("run", "send", "attempt", str(attempt)),
                            attributes=self.flatten_context(),
                    ):
                        try:
                            resp: Response = await client.send_request(req)
                        except Exception as e:
                            retryable = self._is_retryable_exc(e)
                            if not retryable or attempt >= max_attempts:
                                self.emitter.emit_failure(self.context, ident.as_str, req.correlation_id, str(e))
                                await self.on_failure(self.context, e)
                                logger.exception(
                                    "llm.service.error",
                                    extra={
                                        **attrs,
                                        "correlation_id": str(req.correlation_id),
                                        "attempt": attempt,
                                        "error.type": type(e).__name__,
                                        "error.message": str(e),
                                    },
                                )
                                raise

                            logger.warning(
                                "llm.service.retrying",
                                extra={
                                    **attrs,
                                    "attempt": attempt,
                                    "max_attempts": max_attempts,
                                    "correlation_id": str(req.correlation_id),
                                    "error.type": type(e).__name__,
                                    "error.message": str(e),
                                },
                            )
                            await self._backoff_sleep(attempt)
                            attempt += 1
                            continue

                        postprocess_extra = {
                            **attrs,
                            "correlation_id": str(req.correlation_id),
                            "attempt": attempt,
                        }

                        try:
                            # Tag response identity/correlation
                            resp.namespace, resp.kind, resp.name = ident.namespace, ident.kind, ident.name
                            if getattr(resp, "request_correlation_id", None) is None:
                                resp.request_correlation_id = req.correlation_id

                            # Attach codec identity if missing (write-safe fields only)
                            if hasattr(resp, "codec_identity") and not getattr(resp, "codec_identity", None):
                                try:
                                    resp.codec_identity = req.codec_identity  # type: ignore[attr-defined]
                                except Exception:
                                    logger.debug(
                                        "failed to propagate codec_identity to response",
                                        exc_info=True,
                                    )

                            # Let the codec decode/shape the response
                            if codec is not None:
                                validated = await codec.adecode(resp)
                                if validated is not None:
                                    resp.structured_data = validated

                            self.emitter.emit_response(self.context, ident.as_str, resp)
                            await self.on_success(self.context, resp)
                        except Exception:
                            logger.exception("llm.service.postprocess_error", extra=postprocess_extra)

<<<<<<< HEAD
                            logger.info(
                                "llm.service.success",
                                extra={**attrs, "correlation_id": str(req.correlation_id), "attempt": attempt},
                            )
                            return resp
                        except CodecDecodeError as e:
                            # Validation failures are non-retriable - fail immediately
                            self.emitter.emit_failure(self.context, ident.as_str, req.correlation_id, str(e))
                            await self.on_failure(self.context, e)
                            logger.error(
                                "llm.service.validation_failed",
                                extra={**attrs, "correlation_id": str(req.correlation_id), "attempt": attempt},
                            )
                            raise
                        except Exception as e:
                            if attempt >= max_attempts:
                                self.emitter.emit_failure(self.context, ident.as_str, req.correlation_id, str(e))
                                await self.on_failure(self.context, e)
                                logger.exception(
                                    "llm.service.error",
                                    extra={**attrs, "correlation_id": str(req.correlation_id), "attempt": attempt},
                                )
                                raise
                            logger.warning(
                                "llm.service.retrying",
                                extra={**attrs, "attempt": attempt, "max_attempts": max_attempts},
                            )
                            await self._backoff_sleep(attempt)
                            attempt += 1
=======
                        logger.info(
                            "llm.service.success",
                            extra={**attrs, "correlation_id": str(req.correlation_id), "attempt": attempt},
                        )
                        return resp
>>>>>>> 3c33be61
            finally:
                if codec is not None:
                    try:
                        await codec.ateardown()
                    except Exception:
                        logger.debug("codec teardown failed; continuing", exc_info=True)
        return None

    async def _astream(
            self,
            client: OrcaClient,
            req: Request,
            codec: BaseCodec | None,
            attrs: dict[str, Any],
            ident: Identity,
    ) -> None:
        """
        Streaming send/receive with retries, codec chunk decode, and logging.
        """
        logger.info("orchestrai.service.%s.run_stream", self.__class__.__name__, extra=attrs)
        async with service_span(
                f"{self.span_prefix}.run.stream",
                attributes=self.flatten_context(),
        ):
            try:
                attempt = 1
                max_attempts = max(1, self.max_attempts)
                started = False
                while attempt <= max_attempts and not started:
                    try:
                        postprocess_extra = {
                            **attrs,
                            "correlation_id": str(req.correlation_id),
                            "attempt": attempt,
                        }

                        async for chunk in client.stream_request(req):
                            started = True
                            # Let the codec inspect/transform chunks
                            if codec is not None:
                                try:
                                    await codec.adecode_chunk(chunk)
                                except AttributeError:
                                    # Older codecs may not implement the hook
                                    pass
                                except Exception:
                                    logger.exception("llm.service.postprocess_error", extra=postprocess_extra)
                            try:
                                self.emitter.emit_stream_chunk(self.context, ident.as_str, chunk)
                            except Exception:
                                logger.exception("llm.service.postprocess_error", extra=postprocess_extra)

                        # Allow codec to finalize any stream-level state
                        if codec is not None:
                            try:
                                await codec.afinalize_stream()
                            except AttributeError:
                                pass
                            except Exception:
                                logger.exception("llm.service.postprocess_error", extra=postprocess_extra)

                        try:
                            self.emitter.emit_stream_complete(self.context, ident.as_str, req.correlation_id)
                        except Exception:
                            logger.exception("llm.service.postprocess_error", extra=postprocess_extra)
                        return
                    except Exception as e:
                        retryable = not started and self._is_retryable_exc(e)
                        if started or attempt >= max_attempts or not retryable:
                            self.emitter.emit_failure(self.context, ident.as_str, req.correlation_id, str(e))
                            await self.on_failure(self.context, e)
                            logger.exception(
                                "llm.service.stream.error",
                                extra={
                                    **attrs,
                                    "correlation_id": str(req.correlation_id),
                                    "attempt": attempt,
                                    "error.type": type(e).__name__,
                                    "error.message": str(e),
                                },
                            )
                            raise
                        logger.warning(
                            "llm.service.stream.retrying",
                            extra={
                                **attrs,
                                "attempt": attempt,
                                "max_attempts": max_attempts,
                                "correlation_id": str(req.correlation_id),
                                "error.type": type(e).__name__,
                                "error.message": str(e),
                            },
                        )
                        await self._backoff_sleep(attempt)
                        attempt += 1
            finally:
                if codec is not None:
                    try:
                        await codec.ateardown()
                    except Exception:
                        logger.debug("codec teardown failed; continuing", exc_info=True)

    async def run_stream(self, **ctx):
        """
        Execute the service with streaming enabled.

        Any per-call `context` provided is merged into `self.context` up front so that
        downstream helpers rely solely on `self.context`.

        The codec is constructed per call, used to prepare the request, decode chunks,
        and finalize the stream, then torn down.
        """
        try:
            self.context["llm.stream"] = True
        except Exception:
            logger.debug("failed to stamp llm.stream into context", exc_info=True)

        async with service_span(
                f"{self.span_prefix}.execute.stream",
                attributes=self.flatten_context(),
        ):
            await self._arun_core(stream=True, **ctx)

    # ----------------------------------------------------------------------
    # Result hooks
    # ----------------------------------------------------------------------
    async def on_success(self, context: dict, resp: Response) -> None:
        ...

    async def on_failure(self, context: dict, err: Exception) -> None:
        ...<|MERGE_RESOLUTION|>--- conflicted
+++ resolved
@@ -1555,7 +1555,6 @@
                         except Exception:
                             logger.exception("llm.service.postprocess_error", extra=postprocess_extra)
 
-<<<<<<< HEAD
                             logger.info(
                                 "llm.service.success",
                                 extra={**attrs, "correlation_id": str(req.correlation_id), "attempt": attempt},
@@ -1585,13 +1584,11 @@
                             )
                             await self._backoff_sleep(attempt)
                             attempt += 1
-=======
                         logger.info(
                             "llm.service.success",
                             extra={**attrs, "correlation_id": str(req.correlation_id), "attempt": attempt},
                         )
                         return resp
->>>>>>> 3c33be61
             finally:
                 if codec is not None:
                     try:
