"""Default configuration values for OrchestrAI."""

DEFAULTS: dict[str, object] = {
    "MODE": "single",
    "CLIENT": None,
    "CLIENTS": {},
    "PROVIDERS": {},
    "DISCOVERY_PATHS": (
        "orchestrai.contrib.provider_backends",
        "orchestrai.contrib.provider_codecs",
        "*.orca.services",
        "*.orca.output_schemas",
        "*.orca.codecs",
        "*.ai.services",
    ),
    "FIXUPS": (),
    "LOADER": "orchestrai.loaders.default:DefaultLoader",
    "IDENTITY_STRIP_TOKENS": tuple(),
<<<<<<< HEAD
    # Provider/backend defaults
    "PROVIDER_DEFAULT_TIMEOUT": 60,
    "PROVIDER_DEFAULT_MODEL": "gpt-4o-mini",
    "PROVIDER_DEFAULT_PROFILE": "default",
    # Client/runtime defaults
    "CLIENT_DEFAULT_TIMEOUT": None,
    "CLIENT_DEFAULT_MAX_RETRIES": 3,
    "CLIENT_DEFAULT_TELEMETRY_ENABLED": True,
    "CLIENT_DEFAULT_LOG_PROMPTS": False,
    "CLIENT_DEFAULT_RAISE_ON_ERROR": True,
=======
>>>>>>> bc53905c
}<|MERGE_RESOLUTION|>--- conflicted
+++ resolved
@@ -16,7 +16,6 @@
     "FIXUPS": (),
     "LOADER": "orchestrai.loaders.default:DefaultLoader",
     "IDENTITY_STRIP_TOKENS": tuple(),
-<<<<<<< HEAD
     # Provider/backend defaults
     "PROVIDER_DEFAULT_TIMEOUT": 60,
     "PROVIDER_DEFAULT_MODEL": "gpt-4o-mini",
@@ -27,6 +26,4 @@
     "CLIENT_DEFAULT_TELEMETRY_ENABLED": True,
     "CLIENT_DEFAULT_LOG_PROMPTS": False,
     "CLIENT_DEFAULT_RAISE_ON_ERROR": True,
-=======
->>>>>>> bc53905c
 }