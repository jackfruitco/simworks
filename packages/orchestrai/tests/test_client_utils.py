from types import SimpleNamespace

from orchestrai.client.utils import _resolve_from_env
from orchestrai.components.providerkit.provider import ProviderConfig


def test_resolve_from_env_returns_value(monkeypatch):
    env_key = "ORCHESTRAI_TEST_API_KEY"
    env_value = "super-secret-value"
    monkeypatch.setenv(env_key, env_value)

    client = SimpleNamespace(api_key_env=env_key)
<<<<<<< HEAD
    provider = ProviderConfig(
        alias="alias", backend="openai.responses.backend", api_key_env="OTHER_ENV"
    )
=======
    provider = ProviderConfig(alias="alias", backend="provider.openai.responses.backend", api_key_env="OTHER_ENV")
>>>>>>> 2d49c7b8

    assert _resolve_from_env(client, provider) == env_value<|MERGE_RESOLUTION|>--- conflicted
+++ resolved
@@ -10,12 +10,6 @@
     monkeypatch.setenv(env_key, env_value)
 
     client = SimpleNamespace(api_key_env=env_key)
-<<<<<<< HEAD
-    provider = ProviderConfig(
-        alias="alias", backend="openai.responses.backend", api_key_env="OTHER_ENV"
-    )
-=======
     provider = ProviderConfig(alias="alias", backend="provider.openai.responses.backend", api_key_env="OTHER_ENV")
->>>>>>> 2d49c7b8
 
     assert _resolve_from_env(client, provider) == env_value